﻿using Sandbox.Game;
using VRage.ObjectBuilders;
using VRageMath;
using System;
using Sandbox.ModAPI.Weapons;
using System.Collections.Generic;
using System.Text;
using Sandbox.Common.ObjectBuilders;
using Sandbox.Game.EntityComponents;
using Sandbox.ModAPI;
using Sandbox.ModAPI.Interfaces.Terminal;
using VRage.Game;
using VRage.Game.ModAPI;
using VRage.Game.ObjectBuilders.Definitions;
using VRage.Game.Components;
using VRage.ModAPI;
using VRage.Utils;
using VRage.Game.Entity;
using System.Linq;
using DefenseShields.Control;
using VRage.Collections;
using Sandbox.Game.Entities.Character.Components;
using DefenseShields.Support;
using ParallelTasks;

namespace DefenseShields
{
    [MyEntityComponentDescriptor(typeof(MyObjectBuilder_OreDetector), false, "StationDefenseShield")]
    public class DefenseShields : MyGameLogicComponent
    {
        #region Setup

        private const float Shotdmg = 1f;
        private const float Bulletdmg = 0.1f;

        private float _power = 0.0001f;
        private float _animStep;
        private float _range;
        private float _width;
        private float _height;
        private float _depth;
        private float _recharge;
        private float _absorb;
        private float _impactSize;

        private const int PhysicsLod = 3;

        private int _count = -1;
        private int _longLoop = 0;
        private int _explodeCount;
        private int _time;
        private int _playertime;
        private int _prevLod;

        private const bool Debug = true;
        private bool _entityChanged = true;
        private bool _gridChanged = true;
        private bool _enablePhysics = true;
        private bool _buildByVerts = true;
        private bool _buildVertZones = true;
        private bool _buildLines = false;
        private bool _buildTris = false;
        private bool _buildOnce;
        private bool _initialized;
        private bool _animInit;
        private bool _playerwebbed;
        private bool _gridIsMobile;
        private bool _explode;
        private bool _longLoop10;

        private const ushort ModId = 50099;

        private Vector3D _worldImpactPosition = new Vector3D(Vector3D.NegativeInfinity);
        private Vector3D _detectionCenter;
        private Vector3D _shieldSize;

        private Vector3D[] _rootVecs = new Vector3D[12];
        private Vector3D[] _physicsOutside;
        private Vector3D[] _physicsInside;

        private MatrixD _shieldGridMatrix;
        private MatrixD _shieldShapeMatrix;
        private MatrixD _detectionMatrix;
        private MatrixD _detectionMatrixInv;
        private MatrixD _detectionMatrixOutside;
        private MatrixD _detectionMatrixInside;
        private MatrixD _mobileMatrix;

        private BoundingBox _oldGridAabb;

        private IMyOreDetector Block => (IMyOreDetector)Entity;
        private IMyEntity _shield;
        private BoundingSphereD blockCam;

        private readonly Spawn _spawn = new Spawn();
        private Icosphere.Instance _icosphere;
        private readonly DataStructures _dataStructures = new DataStructures();
        private readonly StructureBuilder _structureBuilder = new StructureBuilder();
        private DSUtils _dsutil1 = new DSUtils();
        private DSUtils _dsutil2 = new DSUtils();
        private DSUtils _dsutil3 = new DSUtils();



        private MyEntitySubpart _subpartRotor;
        private RangeSlider<Sandbox.ModAPI.Ingame.IMyOreDetector> _widthSlider;
        private RangeSlider<Sandbox.ModAPI.Ingame.IMyOreDetector> _heightSlider;
        private RangeSlider<Sandbox.ModAPI.Ingame.IMyOreDetector> _depthSlider;

        private MyResourceSinkComponent _sink;
        private readonly MyDefinitionId _powerDefinitionId = new MyDefinitionId(typeof(MyObjectBuilder_GasProperties), "Electricity");

        private readonly List<MyEntitySubpart> _subpartsArms = new List<MyEntitySubpart>();
        private readonly List<MyEntitySubpart> _subpartsReflectors = new List<MyEntitySubpart>();
        private List<Matrix> _matrixArmsOff = new List<Matrix>();
        private List<Matrix> _matrixArmsOn = new List<Matrix>();
        private List<Matrix> _matrixReflectorsOff = new List<Matrix>();
        private List<Matrix> _matrixReflectorsOn = new List<Matrix>();

        public MyConcurrentHashSet<IMyEntity> InHash { get; } = new MyConcurrentHashSet<IMyEntity>();
        private MyConcurrentHashSet<IMySlimBlock> DmgBlocks { get; } = new MyConcurrentHashSet<IMySlimBlock>();
        private List<IMyCubeGrid> GridIsColliding = new List<IMyCubeGrid>();
        private readonly Dictionary<long, DefenseShields> _shields = new Dictionary<long, DefenseShields>();
        private MyConcurrentDictionary<IMyEntity, Vector3D> Eject { get; } =  new MyConcurrentDictionary<IMyEntity, Vector3D>();

        #endregion

        #region constructors
        private MatrixD DetectionMatrix
        {
            get { return _detectionMatrix; }
            set
            {
                _detectionMatrix = value;
                _detectionMatrixInv = MatrixD.Invert(value);
                _detectionMatrixOutside = value;
                _detectionMatrixInside = MatrixD.Rescale(value, 1d + (-3.0d / 100d));
            }
        }
        #endregion


        public MyResourceSinkComponent Sink { get { return _sink; } set { _sink = value; } }

        public override void OnAddedToScene() { DefenseShieldsBase.Instance.Components.Add(this); _icosphere = new Icosphere.Instance(DefenseShieldsBase.Instance.Icosphere); }
        public override void OnRemovedFromScene() { DefenseShieldsBase.Instance.Components.Remove(this); _icosphere = null; } 
        public override void OnAddedToContainer() { if (Entity.InScene) OnAddedToScene(); }
        public override void OnBeforeRemovedFromContainer() { if (Entity.InScene) OnRemovedFromScene(); }

        // temp
        private bool needsMatrixUpdate = false;
        public DefenseShieldsModSettings Settings = new DefenseShieldsModSettings();
        private bool blocksNeedRefresh = false;
        public const float MIN_SCALE = 15f; // Scale slider min/max
        public const float MAX_SCALE = 300f;
        public float LargestGridLength = 2.5f;
        public static MyModStorageComponent Storage { get; set; }
        private HashSet<ulong> playersToReceive = null;
        // 

        #region Init
        public override void Init(MyObjectBuilder_EntityBase objectBuilder)
        {
            base.Init(objectBuilder);

            Entity.Components.TryGet(out _sink);
            _sink.SetRequiredInputFuncByType(_powerDefinitionId, CalcRequiredPower);

            NeedsUpdate |= MyEntityUpdateEnum.BEFORE_NEXT_FRAME;
            NeedsUpdate |= MyEntityUpdateEnum.EACH_FRAME;
            NeedsUpdate |= MyEntityUpdateEnum.EACH_100TH_FRAME;

            if (!_shields.ContainsKey(Entity.EntityId)) _shields.Add(Entity.EntityId, this);
        }
        #endregion

        #region Simulation
        private Task? _preparePhysics = null;
        public override void UpdateBeforeSimulation()
        {
            try
            {
                if (_count++ == 59)
                {
                    _count = 0;
                    _longLoop++;
                    if (_longLoop == 10) _longLoop = 0;
                }
                if (_longLoop == 0 && _count == 0) _longLoop10 = true;
                else _longLoop10 = false;
                if (Debug && _longLoop10) _dsutil1.Sw.Start();
                if (_explode && _explodeCount++ == 14) _explodeCount = 0;
                if (_explodeCount == 0 && _explode) _explode = false;

                if (_count == 29 && _absorb > 0)
                {
                    CalcRequiredPower();
                    Block.GameLogic.GetAs<DefenseShields>().Sink.Update();
                }
                if (_gridIsMobile)
                {
                    var entAngularVelocity = !Vector3D.IsZero(Block.CubeGrid.Physics.AngularVelocity); 
                    var entLinVel = !Vector3D.IsZero(Block.CubeGrid.Physics.GetVelocityAtPoint(Block.CubeGrid.PositionComp.WorldMatrix.Translation));
                    _gridChanged = _oldGridAabb != Block.CubeGrid.LocalAABB;
                    _oldGridAabb = Block.CubeGrid.LocalAABB;
                    _entityChanged = entAngularVelocity || entLinVel || _gridChanged;
                    //if (_entityChanged || _gridChanged) Log.Line($"Entity Change Loop ec:{_entityChanged} gc:{_gridChanged} vel:{entLinVel} avel:{entAngularVelocity}");
                    if (_entityChanged || _range <= 0) CreateShieldMatrices();
                }
                if (_initialized || Block.IsWorking)
                {
                    if (_count == 0) _enablePhysics = false;
                    if (_enablePhysics == false) QuickWebCheck();
                    //if (Debug && _count == 0) _dsutil2.Sw.Start();
                    //if (_enablePhysics) _preparePhysics = MyAPIGateway.Parallel.StartBackground(BuildPhysicsArrays);
                    BuildPhysicsArrays();
                    if (_animInit)
                    {
                        if (_entityChanged) blockCam = new BoundingSphereD(Block.PositionComp.WorldVolume.Center, Block.WorldVolume.Radius);
                        if (_subpartRotor.Closed.Equals(true))
                        {
                            BlockAnimationReset();
                        }
                        //if (Distance(1000) && MyAPIGateway.Session.Camera.IsInFrustum(ref blockCam)) MyAPIGateway.Parallel.StartBackground(BlockAnimation);
                    }
                    //SyncThreadedEnts();
                    if (_playerwebbed && _enablePhysics) PlayerEffects();
<<<<<<< HEAD
                    //if (_preparePhysics.HasValue && !_preparePhysics.Value.IsComplete) _preparePhysics.Value.Wait();
                    //if (Debug && _count == 0) _dsutil2.StopWatchReport("Physics Loop", -1);
                    //if (_preparePhysics.HasValue && _preparePhysics.Value.IsComplete && _enablePhysics) MyAPIGateway.Parallel.StartBackground(WebEntities);
=======
                    if (_preparePhysics.HasValue && !_preparePhysics.Value.IsComplete) _preparePhysics.Value.Wait();
                    if (_preparePhysics.HasValue && _preparePhysics.Value.IsComplete && _enablePhysics) MyAPIGateway.Parallel.StartBackground(WebEntities);
>>>>>>> 2698ffa6

                    if (_enablePhysics) WebEntities();
                    //if (_count == 0) DSUtils.StopWatchReport("main loop", -1);
                }
                if (Debug && _longLoop10) _dsutil1.StopWatchReport("Main loop", -1);
            }
            catch (Exception ex) {Log.Line($"Exception in UpdateBeforeSimulation: {ex}"); }
        }

        #region Prep / Misc
        private void BuildPhysicsArrays()
        {
            _physicsOutside = _icosphere.ReturnPhysicsVerts(_detectionMatrixOutside, 3);
            _rootVecs = _icosphere.ReturnPhysicsVerts(_detectionMatrixOutside, 0);
            _physicsInside = _icosphere.ReturnPhysicsVerts(_detectionMatrixInside, 3);
            //if (_buildOnce == false) _structureBuilder.BuildBase(_icosphere.CalculatePhysics(_detectionMatrixOutside, 3), _rootVecs, _physicsOutside, _buildLines, _buildTris, _buildVertZones, _buildByVerts);
            //_buildOnce = true;
        }
        #endregion

        public override void UpdateBeforeSimulation100()
        {
            if (_initialized) return;
            Log.Line($"Initting entity");
            if (Block.CubeGrid.Physics.IsStatic) _gridIsMobile = false;
            else if (!Block.CubeGrid.Physics.IsStatic) _gridIsMobile = true;

            CreateUi();
            Block.AppendingCustomInfo += AppendingCustomInfo;
            Block.RefreshCustomInfo();
            _absorb = 150f;

            _shield = _spawn.EmptyEntity("Field", $"{DefenseShieldsBase.Instance.ModPath()}\\Models\\LargeField0.mwm");
            _shield.Render.Visible = false;
            DefenseShieldsBase.Instance.Shields.Add(this);
            _initialized = true;
        }

        public override void UpdateAfterSimulation()
        {
            try
            {
                if (_animInit) return;
                if (Block.BlockDefinition.SubtypeId == "StationDefenseShield")
                {
                    if (!Block.IsFunctional) return;
                    BlockAnimationInit();
                    Log.Line($" BlockAnimation {_count}");
                    _animInit = true;
                }
                else
                {
                    NeedsUpdate = MyEntityUpdateEnum.NONE;
                }
            }
            catch (Exception ex) { Log.Line($"Exception in UpdateAfterSimulation: {ex}"); }
        }
        #endregion

        #region Block Power and Entity Config Logic
        private float CalcRequiredPower()
        {
            if (!_initialized || !Block.IsWorking) return _power;
            if (_absorb >= 0.1)
            {
                _absorb = _absorb - _recharge;
                _recharge = _absorb / 10f;
            }
            else if (_absorb < 0.1f)
            {
                _recharge = 0f;
                _absorb = 0f;
            }
            var radius = GetRadius();
            var sustaincost = radius * 0.001f;
            _power = _recharge + sustaincost;

            return _power;
        }

        private void AppendingCustomInfo(IMyTerminalBlock block, StringBuilder stringBuilder)
        {
            var shield = block.GameLogic.GetAs<DefenseShields>();
            if (shield == null) { return; }
            stringBuilder.Clear();
            if (!_gridIsMobile)RefreshDimensions();
            stringBuilder.Append("Required Power: " + shield.CalcRequiredPower().ToString("0.00") + "MW");
        }

        private void RefreshDimensions()
        {
            var width = _widthSlider.Getter(Block);
            var height = _heightSlider.Getter(Block);
            var depth = _depthSlider.Getter(Block);
            var oWidth = _width;
            var oHeight = _height;
            var oDepth = _depth;
            _width = width;
            _height = height;
            _depth = depth;
            var changed = (int)oWidth != (int)width || (int)oHeight != (int)height || (int)oDepth != (int)depth;

            if (!changed) return;
            CreateShieldMatrices();
            _entityChanged = true;
        }

        private float GetRadius()
        {
            float radius;
            if (_gridIsMobile)
            {
                var p = (float)_shieldShapeMatrix.Scale.Sum / 3 / 2;
                radius = p * p * 4 * (float)Math.PI;
                return radius;
            }
            var r = (_width + _height + _depth) / 3 / 2;
            var r2 = r * r;
            var r3 = r2 * 4;
            radius = r3 * (float)Math.PI;

            return radius;
        }
        #endregion

        #region Create UI
        private bool ShowControlOreDetectorControls(IMyTerminalBlock block)
        {
            return block.BlockDefinition.SubtypeName.Contains("OreDetector");
        }

        private void RemoveOreUi()
        {
            List<IMyTerminalAction> actions = new List<IMyTerminalAction>();
            MyAPIGateway.TerminalControls.GetActions<Sandbox.ModAPI.Ingame.IMyOreDetector>(out actions);
            var actionAntenna = actions.First((x) => x.Id.ToString() == "BroadcastUsingAntennas");
            actionAntenna.Enabled = ShowControlOreDetectorControls;

            List<IMyTerminalControl> controls = new List<IMyTerminalControl>();
            MyAPIGateway.TerminalControls.GetControls<Sandbox.ModAPI.Ingame.IMyOreDetector>(out controls);
            var antennaControl = controls.First((x) => x.Id.ToString() == "BroadcastUsingAntennas");
            antennaControl.Visible = ShowControlOreDetectorControls;
            var radiusControl = controls.First((x) => x.Id.ToString() == "Range");
            radiusControl.Visible = ShowControlOreDetectorControls;
        }

        private void CreateUi()
        {
            Log.Line($"Create UI - c:{_count}");
            DefenseShieldsBase.Instance.ControlsLoaded = true;
            RemoveOreUi();

            _widthSlider = new RangeSlider<Sandbox.ModAPI.Ingame.IMyOreDetector>(Block, "WidthSlider", "Shield Size Width", 10, 300, 100);
            _heightSlider = new RangeSlider<Sandbox.ModAPI.Ingame.IMyOreDetector>(Block, "HeightSlider", "Shield Size Height", 10, 300, 100);
            _depthSlider = new RangeSlider<Sandbox.ModAPI.Ingame.IMyOreDetector>(Block, "DepthSlider", "Shield Size Depth", 10, 300, 100);
        }
        #endregion

        #region Block Animation
        private void BlockAnimationReset()
        {
            Log.Line($"Resetting BlockAnimation in loop {_count}");
            _subpartRotor.Subparts.Clear();
            _subpartsArms.Clear();
            _subpartsReflectors.Clear();
            BlockAnimationInit();
        }

        private void BlockAnimationInit()
        {
            try
            {
                _animStep = 0f;

                _matrixArmsOff = new List<Matrix>();
                _matrixArmsOn = new List<Matrix>();
                _matrixReflectorsOff = new List<Matrix>();
                _matrixReflectorsOn = new List<Matrix>();

                Entity.TryGetSubpart("Rotor", out _subpartRotor);

                for (var i = 1; i < 9; i++)
                {
                    MyEntitySubpart temp1;
                    _subpartRotor.TryGetSubpart("ArmT" + i.ToString(), out temp1);
                    _matrixArmsOff.Add(temp1.PositionComp.LocalMatrix);
                    var temp2 = temp1.PositionComp.LocalMatrix.GetOrientation();
                    switch (i)
                    {
                        case 1:
                        case 5:
                            temp2 *= Matrix.CreateRotationZ(0.98f);
                            break;
                        case 2:
                        case 6:
                            temp2 *= Matrix.CreateRotationX(-0.98f);
                            break;
                        case 3:
                        case 7:
                            temp2 *= Matrix.CreateRotationZ(-0.98f);
                            break;
                        case 4:
                        case 8:
                            temp2 *= Matrix.CreateRotationX(0.98f);
                            break;
                    }
                    temp2.Translation = temp1.PositionComp.LocalMatrix.Translation;
                    _matrixArmsOn.Add(temp2);
                    _subpartsArms.Add(temp1);
                }

                for (var i = 0; i < 4; i++)
                {
                    MyEntitySubpart temp3;
                    _subpartsArms[i].TryGetSubpart("Reflector", out temp3);
                    _subpartsReflectors.Add(temp3);
                    _matrixReflectorsOff.Add(temp3.PositionComp.LocalMatrix);
                    var temp4 = temp3.PositionComp.LocalMatrix * Matrix.CreateFromAxisAngle(temp3.PositionComp.LocalMatrix.Forward, -(float)Math.PI / 3);
                    temp4.Translation = temp3.PositionComp.LocalMatrix.Translation;
                    _matrixReflectorsOn.Add(temp4);
                }
            }
            catch (Exception ex) { Log.Line($"Exception in BlockAnimation: {ex}"); }
        }

        private void BlockAnimation()
        {

            if (Block.Enabled && Block.IsFunctional && Block.IsWorking)
            {

                //_subpartRotor.SetEmissiveParts("Emissive", Color.White, 1);
                _time += 1;
                var temp1 = Matrix.CreateRotationY(0.1f * _time);
                _subpartRotor.PositionComp.LocalMatrix = temp1;
                if (_animStep < 1f)
                {
                    _animStep += 0.05f;
                }
            }
            else
            {

                //_subpartRotor.SetEmissiveParts("Emissive", Color.Black + new Color(15, 15, 15, 5), 0);
                if (_animStep > 0f)
                {
                    _animStep -= 0.05f;
                }
            }
            for (var i = 0; i < 8; i++)
            {
                if (i < 4)
                {

                    _subpartsReflectors[i].PositionComp.LocalMatrix = Matrix.Slerp(_matrixReflectorsOff[i], _matrixReflectorsOn[i], _animStep);
                }
                _subpartsArms[i].PositionComp.LocalMatrix = Matrix.Slerp(_matrixArmsOff[i], _matrixArmsOn[i], _animStep);
            }
        }
        #endregion

        #region Shield Draw
        private Task? _prepareDraw = null;
        public void Draw()
        {
            try
            {
                if (!_initialized) return;

                SetShieldShapeMatrix();
                var drawShapeChanged = _entityChanged;

                var prevlod = _prevLod;
                var lod = CalculateLod();
                var shield = _shield;
                var impactPos = _worldImpactPosition;

                var cubeBlockLocalMatrix = Block.CubeGrid.LocalMatrix;
                var referenceWorldPosition = cubeBlockLocalMatrix.Translation;

                var worldDirection = impactPos - referenceWorldPosition;
                var localPosition = Vector3D.TransformNormal(worldDirection, MatrixD.Transpose(cubeBlockLocalMatrix));
                if (impactPos != Vector3D.NegativeInfinity) impactPos = localPosition;
                _worldImpactPosition = Vector3D.NegativeInfinity;

                var impactSize = _impactSize;

                var shapeMatrix = _shieldShapeMatrix;
                var enemy = IsEnemy(null);
                var renderId = GetRenderId();
                //var shapeMatrix = DetectionMatrix;
                //uint renderId = 0;

                var sp = new BoundingSphereD(Entity.GetPosition(), _range);
                var sphereOnCamera = MyAPIGateway.Session.Camera.IsInFrustum(ref sp);
                //Log.Line($"ent: {this.Entity.EntityId} - changed?:{_entityChanged} - is onCam:{sphereOnCamera} - RenderID {renderId}");
                //if (_prepareDraw.HasValue && !_prepareDraw.Value.IsComplete) _prepareDraw.Value.Wait();
                //if (_prepareDraw.HasValue && _prepareDraw.Value.IsComplete && sphereOnCamera && Block.IsWorking) _icosphere.Draw(renderId);
                //if (Block.IsWorking || drawShapeChanged) _prepareDraw = MyAPIGateway.Parallel.Start(() => PrepareSphere(drawShapeChanged, sphereOnCamera, enemy, lod, prevlod, impactPos, impactSize, shapeMatrix, shield));
                PrepareSphere(drawShapeChanged, sphereOnCamera, enemy, lod, prevlod, impactPos, impactSize, shapeMatrix, shield);
                _icosphere.Draw(renderId);
            }
            catch (Exception ex) { Log.Line($"Exception in Entity Draw: {ex}"); }
        }

        private void PrepareSphere(bool drawShapeChanged, bool sphereOnCamera, bool enemy, int lod, int prevlod, Vector3D impactPos, float impactSize, MatrixD shapeMatrix,  IMyEntity shield)
        {
            if (drawShapeChanged || lod != prevlod) _icosphere.CalculateTransform(shapeMatrix, lod);
            _icosphere.ComputeEffects(shapeMatrix, impactPos, impactSize, drawShapeChanged, enemy, sphereOnCamera, shield);
        }

        #endregion

        #region Shield Draw Prep
        private bool Distance(int x)
        {
            var pPosition = MyAPIGateway.Session.Player.Character.GetPosition();
            var cPosition = Block.CubeGrid.PositionComp.GetPosition();
            var range = Vector3D.DistanceSquared(cPosition, pPosition) <= (x + _range) * (x + _range);
            return range;
        }

        private int CalculateLod()
        {
            int lod;

            if (Distance(650)) lod = 3;
            else if (Distance(2250)) lod = 3;
            else if (Distance(4500)) lod = 2;
            else if (Distance(15000)) lod = 1;
            else if (Distance(25000)) lod = 1;
            else lod = 1;

            _prevLod = lod;
            return lod;
        }

        private void CreateShieldMatrices()
        {
            if (_gridIsMobile)
            {
                _shieldGridMatrix = Block.CubeGrid.WorldMatrix;
                CreateMobileShape();
                var mobileMatrix = _mobileMatrix;
                DetectionMatrix = mobileMatrix * _shieldGridMatrix;
                _detectionCenter = Block.CubeGrid.PositionComp.WorldVolume.Center;

                //Log.Line($"mobile dims {_range} - {_width} - {_height} - {_depth} - changed: {_entityChanged}");
            }
            else
            {
                _shieldGridMatrix = Block.WorldMatrix;
                DetectionMatrix = MatrixD.Rescale(_shieldGridMatrix, new Vector3D(_width, _height, _depth));
                _detectionCenter = Block.PositionComp.WorldVolume.Center;
                //Log.Line($"static dims {_range} - {_width} - {_height} - {_depth}");
            }
            _range = (float)_detectionMatrix.Scale.AbsMax() + 15f;
        }

        private void CreateMobileShape()
        {
            if (!_gridChanged) return;

            var gridHalfExtents = Block.CubeGrid.PositionComp.LocalAABB.HalfExtents;

            const float ellipsoidAdjust = (float)MathHelper.Sqrt2;
            var buffer = 5f;
            var shieldSize = gridHalfExtents * ellipsoidAdjust + buffer;
            _shieldSize = shieldSize;
            var gridLocalCenter = Block.CubeGrid.PositionComp.LocalAABB.Center;
            var mobileMatrix = MatrixD.CreateScale(shieldSize) * MatrixD.CreateTranslation(gridLocalCenter);
            mobileMatrix.Translation = Block.CubeGrid.PositionComp.LocalVolume.Center;
            _mobileMatrix = mobileMatrix;
        }

        private void SetShieldShapeMatrix()
        {
            if (Block.CubeGrid.Physics.IsStatic)
            {
                _shieldShapeMatrix = MatrixD.Rescale(Block.LocalMatrix, new Vector3D(_width, _height, _depth));
                //_shieldShapeMatrix = MatrixD.Rescale(Block.WorldMatrix, new Vector3D(_width, _height, _depth));
                _shield.SetWorldMatrix(_shieldShapeMatrix);
            }
            if (!_entityChanged || Block.CubeGrid.Physics.IsStatic) return;
            CreateMobileShape();
            var mobileMatrix = _mobileMatrix;

            _shieldShapeMatrix = mobileMatrix;
            _shield.SetWorldMatrix(_shieldShapeMatrix);
        }

        private bool IsEnemy(IMyEntity enemy)
        {
            if (enemy != null)
            {
                if (enemy is IMyCharacter)
                {
                    var dude = MyAPIGateway.Players.GetPlayerControllingEntity(enemy).IdentityId;
                    var playerrelationship = Block.GetUserRelationToOwner(dude);
                    return playerrelationship != MyRelationsBetweenPlayerAndBlock.Owner && playerrelationship != MyRelationsBetweenPlayerAndBlock.FactionShare;
                }
                if (enemy is IMyCubeGrid)
                {
                    var grid = enemy as IMyCubeGrid;
                    var owners = grid.BigOwners;
                    if (owners.Count > 0)
                    {
                        var relationship = Block.GetUserRelationToOwner(owners[0]);
                        return relationship != MyRelationsBetweenPlayerAndBlock.Owner && relationship != MyRelationsBetweenPlayerAndBlock.FactionShare;
                    }
                }
            }
            var relations = Block.GetUserRelationToOwner(MyAPIGateway.Session.Player.IdentityId);
            return relations != MyRelationsBetweenPlayerAndBlock.Owner && relations != MyRelationsBetweenPlayerAndBlock.FactionShare;
        }

        private uint GetRenderId()
        {
            //var renderId = _gridIsMobile ? Block.CubeGrid.Render.GetRenderObjectID() : Block.CubeGrid.Render.GetRenderObjectID(); 
            var renderId = Block.CubeGrid.Render.GetRenderObjectID(); 
            return renderId;
        }
        #endregion

        #region Detect Intersection
        private Vector3D Intersect(IMyEntity ent, bool impactcheck)
        {
            if (!(ent is IMyCubeGrid))
            {
                var simpleContactPoint = ContactPointOutside(ent);
                var simpleContactBool = Vector3D.Transform(simpleContactPoint, _detectionMatrixInv).LengthSquared() <= 1;
                if (!simpleContactBool) return Vector3D.NegativeInfinity;
                _worldImpactPosition = simpleContactPoint;
                return simpleContactPoint;
            }
            var grid = ent as IMyCubeGrid;
            var bOriBBoxD = GetWorldObb(grid);
            var contactpoint = ContactPointObb(grid, bOriBBoxD);

            if (contactpoint != Vector3D.NegativeInfinity)
            {
                _impactSize = grid.Physics.Mass;
                if (impactcheck && !GridIsColliding.Contains(grid))
                {
                    _worldImpactPosition = contactpoint;
                }
                if (impactcheck && !GridIsColliding.Contains(grid)) GridIsColliding.Add(grid);
                return contactpoint;
            }
            if (GridIsColliding.Contains(grid)) GridIsColliding.Remove(grid);
            return Vector3D.NegativeInfinity;
        }

        private static MyOrientedBoundingBoxD GetWorldObb(IMyEntity ent)
        {
            var localBox = (BoundingBoxD)ent.LocalAABB;
            var worldMatrix = ent.WorldMatrix;
            return new MyOrientedBoundingBoxD(localBox, worldMatrix);
        }

        private Vector3D[] GetCorners(MyOrientedBoundingBoxD obb, int startIndex, int endIndex)
        {
            var indexSize = 8 - startIndex - (7 - endIndex);
            var corners = new Vector3D[indexSize];
            var matrixD = MatrixD.CreateFromQuaternion(obb.Orientation);
            var value = matrixD.Left * obb.HalfExtent.X;
            var value2 = matrixD.Up * obb.HalfExtent.Y;
            var value3 = matrixD.Backward * obb.HalfExtent.Z;
            corners[startIndex++] = obb.Center - value + value2 + value3;
            corners[startIndex++] = obb.Center + value + value2 + value3;
            corners[startIndex++] = obb.Center + value - value2 + value3;
            corners[startIndex++] = obb.Center - value - value2 + value3;
            corners[startIndex++] = obb.Center - value + value2 - value3;
            corners[startIndex++] = obb.Center + value + value2 - value3;
            corners[startIndex++] = obb.Center + value - value2 - value3;
            corners[startIndex] = obb.Center - value - value2 - value3;
            return corners;
        }

        private Vector3D ContactPointOutside(IMyEntity breaching)
        {
            var wVol = breaching.PositionComp.WorldVolume;
            var wDir = _detectionMatrix.Translation - wVol.Center;
            var wLen = wDir.Length();
            var contactPoint = wVol.Center + (wDir / wLen * Math.Min(wLen, wVol.Radius));
            return contactPoint;
        }

        private Vector3D ContactPointInside(IMyEntity breaching)
        {
            var wVol = breaching.PositionComp.WorldVolume;
            var wDir = _detectionMatrixInside.Translation - wVol.Center;
            var wLen = wDir.Length();
            var contactPoint = wVol.Center + (wDir / wLen * Math.Min(wLen, wVol.Radius));
            return contactPoint;
        }
        #endregion

        private Vector3D ContactPointObb(IMyEntity breaching, MyOrientedBoundingBoxD bOriBBoxD)
        {
            // Well checking the measly 3 faces of the OBB against the ellipsoid is going to be the fastest.
            // compute the 8 corners of the OBB in world space
            // transform those corners by the inverse of the ellipsoid matrix
            // for each face collide it with the unit sphere.
            // Colliding a face with a sphere is:
            // find the nearest point on the face to the sphere's center
            // if distance is greater than radius reject
            // Finding the nearest point on the face is:
            // find the face normal (cross product)
            // compose a plane with that normal and one point of the face
            // project test point onto plane
            // solve the equation (pt1-pt0)*s + (pt2-pt0)*t + pt0 = projected point
            // clamp s and t to the domain 0-1
            // closest point is (pt1-pt0)*s + (pt2-pt0)*t + pt0


            var collision = new Vector3D(Vector3D.NegativeInfinity);

            var bLocalAabb = breaching.PositionComp.LocalAABB;
            var bWorldAabb = breaching.PositionComp.WorldAABB;
            var bWorldCenter = bWorldAabb.Center;


            var lodScaler = (int)Math.Pow(2, PhysicsLod);
            var gridScaler = (float)(((_detectionMatrix.Scale.X + _detectionMatrix.Scale.Y + _detectionMatrix.Scale.Z) / 3 / lodScaler) * 1.33) / bLocalAabb.Extents.Min();
            var bLength = bLocalAabb.Size.Max() / 2 + 2;
            var bLengthSqr = bLength * bLength;

            var reSized = bLocalAabb.Extents.Min() * gridScaler;
            if (_count == 0) Log.Line($"gridscaler is: {gridScaler} <1 = large - >1 = small");
            if (gridScaler > 1)
            {
                //if (_count == 0) DSUtils.Sw.Start();
                //var rootVerts = RootRangeClosest(_rootVecs, bWorldCenter);
                //var zone = _dataStructures.p3ExtraLargeZones[rootVerts];
                //var rangedVert3 = VertRangePartialCheck(_physicsOutside, zone, bWorldCenter);
                if (_count == 0) _dsutil3.Sw.Start();
                var rangedVert3 = VertRangeFullCheck(_physicsOutside, bWorldCenter);
                if (_count == 0) _dsutil3.StopWatchReport("range check", -1 );
                var closestFace0 = _dataStructures.p3VertTris[rangedVert3[0]];
                var checkBackupFace1 = CheckFirstFace(closestFace0, rangedVert3[1]);
                var closestFace1 = _dataStructures.p3VertTris[rangedVert3[1]];
                var checkBackupFace2 = CheckFirstFace(closestFace0, rangedVert3[2]);
                var closestFace2 = _dataStructures.p3VertTris[rangedVert3[2]];

                var boxedTriangles = IntersectSmallBox(closestFace0, closestFace1, closestFace2, _physicsOutside, bWorldAabb, checkBackupFace1, checkBackupFace2);

                if (boxedTriangles.Count == 0)
                {
                    var test = GetClosestInOutTri(_physicsOutside, _physicsInside, closestFace0, bWorldCenter);
                    if (test) lock (Eject) Eject.Add(breaching, _physicsOutside[rangedVert3[0]]);
                    if (test) return Vector3D.Zero;
                }
                //if (_count == 0) DSUtils.StopWatchReport("prune", -1);
                if (Debug)
                {
                    //DrawNums(_physicsOutside,zone, Color.AntiqueWhite);
                    DrawLineToNum(_physicsOutside, rangedVert3[0], bWorldCenter, Color.Red);
                    DrawLineToNum(_physicsOutside, rangedVert3[1], bWorldCenter, Color.Green);
                    DrawLineToNum(_physicsOutside, rangedVert3[2], bWorldCenter, Color.Gold);

                    var closestLineFace0 = _dataStructures.p3VertLines[rangedVert3[0]];
                    var closestLineFace1 = _dataStructures.p3VertLines[rangedVert3[1]];
                    var closestLineFace2 = _dataStructures.p3VertLines[rangedVert3[2]];
                    var c1 = Color.Black;
                    var c2 = Color.Black;
                    if (checkBackupFace1) c1 = Color.Green;
                    if (checkBackupFace2) c2 = Color.Gold;

                    DrawLineNums(_physicsOutside, closestLineFace0, Color.Red);
                    DrawLineNums(_physicsOutside, closestLineFace1, c1);
                    DrawLineNums(_physicsOutside, closestLineFace2, c2);

                    DrawTriVertList(boxedTriangles);

                    //DrawLineToNum(_physicsOutside, rootVerts, bWorldCenter, Color.HotPink);
                    //DrawLineToNum(_physicsOutside, rootVerts[1], bWorldCenter, Color.Green);
                    //DrawLineToNum(_physicsOutside, rootVerts[2], bWorldCenter, Color.Gold);
                }

                if (boxedTriangles.Count > 0)
                {
                    var locCenterSphere = CreateFromPointsList(boxedTriangles);
                    collision = Vector3D.Lerp(_gridIsMobile ? Block.PositionComp.WorldVolume.Center : Block.CubeGrid.PositionComp.WorldVolume.Center, locCenterSphere.Center, .9);
                    _worldImpactPosition = collision;
                }
            }
            else 
            {
                var tSphere = new BoundingSphereD(bWorldCenter, bWorldAabb.HalfExtents.Max());
                //if (_count == 0) DSUtils.Sw.Start();

                var collection = ContainPointObb(_physicsOutside, bOriBBoxD, tSphere);
                if (collection.Count == 0) return Vector3D.NegativeInfinity;
                
                var collisionCenter = CreateFromPointsList(collection).Center;

                if (collection.Count > 0)
                {
                    if (collisionCenter != Vector3D.Zero) collision = collisionCenter;
                }
                //if (_count == 0) DSUtils.StopWatchReport("simple test", -1);

                if (collision != Vector3D.NegativeInfinity)
                {
                    if (_count == 0) Log.Line($"Collision");
                    collision = Vector3D.Lerp(_gridIsMobile ? Block.PositionComp.WorldVolume.Center : Block.CubeGrid.PositionComp.WorldVolume.Center, collisionCenter, .9);
                    _worldImpactPosition = collision;
                }
            }
            var grid = breaching as IMyCubeGrid;
            if (grid == null) return collision;
            /*
            try
            {
                var getBlocks = grid.GetBlocksInsideSphere(ref locCenterSphere);
                lock (DmgBlocks)
                {
                    foreach (var block in getBlocks)
                    {
                        DmgBlocks.Add(block);
                    }
                }
            }
            catch (Exception ex) { Log.Line($"Exception in getBlocks: {ex}"); }
            */
            return collision;
        }

        private static bool CheckFirstFace(int[] firstFace, int secondVertNum)
        {
            for (int i = 0; i < firstFace.Length; i++)
            {
                if (firstFace[i] == secondVertNum) return false;
            }
            return true;
        }

        private static int[] CleanZoneNums(int[] zone1, int[] zone2, int[] zone3)
        {
            var temp = new HashSet<int>();
            for (int i = 0; i < zone1.Length + zone2.Length + zone3.Length; i++)
            {
                temp.Add(i);
            }
            var cleanZoneNums = new int[temp.Count];
            temp.CopyTo(cleanZoneNums);
            return cleanZoneNums;
        }

        private static List<Vector3D> IntersectSmallBox(int[] closestFace0, int[] closestFace1, int[] closestFace2, Vector3D[] physicsVerts, BoundingBoxD bWorldAabb, bool secondFace, bool thirdFace)
        {
            var boxedTriangles = new List<Vector3D>();
            for (int i = 0, j = 0; i < closestFace0.Length; i += 3, j++)
            {
                var v0 = physicsVerts[closestFace0[i]];
                var v1 = physicsVerts[closestFace0[i + 1]];
                var v2 = physicsVerts[closestFace0[i + 2]];
                var test1 = bWorldAabb.IntersectsTriangle(v0, v1, v2);

                if (!test1) continue;
                boxedTriangles.Add(v0);
                boxedTriangles.Add(v1);
                boxedTriangles.Add(v2);
            }
            if (boxedTriangles.Count == 0 && secondFace)
            {
                for (int i = 0, j = 0; i < closestFace1.Length; i += 3, j++)
                {
                    var v0 = physicsVerts[closestFace1[i]];
                    var v1 = physicsVerts[closestFace1[i + 1]];
                    var v2 = physicsVerts[closestFace1[i + 2]];

                    var test1 = bWorldAabb.IntersectsTriangle(v0, v1, v2);

                    if (!test1) continue;
                    boxedTriangles.Add(v0);
                    boxedTriangles.Add(v1);
                    boxedTriangles.Add(v2);
                }
            }
            if (boxedTriangles.Count == 0 && thirdFace)
            {
                for (int i = 0, j = 0; i < closestFace1.Length; i += 3, j++)
                {
                    var v0 = physicsVerts[closestFace2[i]];
                    var v1 = physicsVerts[closestFace2[i + 1]];
                    var v2 = physicsVerts[closestFace2[i + 2]];

                    var test1 = bWorldAabb.IntersectsTriangle(v0, v1, v2);

                    if (!test1) continue;
                    boxedTriangles.Add(v0);
                    boxedTriangles.Add(v1);
                    boxedTriangles.Add(v2);
                }
            }
            return boxedTriangles;
        }

        private static bool GetClosestInOutTri(Vector3D[] physicsOutside, Vector3D[] physicsInside, int[] closestFace, Vector3D bWorldCenter)
        {
            var closestTri1 = -1;
            double triDist1 = 9999999999999999999;

            for (int i = 0; i < closestFace.Length; i += 3)
            {
                var ov0 = physicsOutside[closestFace[i]];
                var ov1 = physicsOutside[closestFace[i + 1]];
                var ov2 = physicsOutside[closestFace[i + 2]];
                var otri = new Triangle3d(ov0, ov1, ov2);
                var odistTri = new DistPoint3Triangle3(bWorldCenter, otri);

                var test = odistTri.GetSquared();
                if (test < triDist1)
                {
                    triDist1 = test;
                    closestTri1 = i;
                }
            }

            var iv0 = physicsInside[closestFace[closestTri1]];
            var iv1 = physicsInside[closestFace[closestTri1 + 1]];
            var iv2 = physicsInside[closestFace[closestTri1 + 2]];

            var itri = new Triangle3d(iv0, iv1, iv2);
            var idistTri = new DistPoint3Triangle3(bWorldCenter, itri);
            return triDist1 > idistTri.GetSquared();
        }

        private static List<Vector3D> ContainPointObb(Vector3D[] physicsVerts, MyOrientedBoundingBoxD bOriBBoxD, BoundingSphereD tSphere)
        {
            var containedPoints = new List<Vector3D>();
            foreach (var vert in physicsVerts)
            {
                var vec = vert;
                if (tSphere.Contains(vec) == ContainmentType.Disjoint) continue;
                if (bOriBBoxD.Contains(ref vec))
                {
                    containedPoints.Add(vec);
                }
            }
            return containedPoints;
        }

        private static Vector3D IntersectLineFace(Vector3D[] physicsVerts, int[] lines, MyOrientedBoundingBoxD bOriBBoxD)
        {
            var l = 0;
            var lArray = new bool[lines.Length / 2];

            for (int i = 0, j = 0; i < lines.Length; i += 2, j++)
            {
                var line = new LineD(physicsVerts[lines[i]], physicsVerts[lines[i + 1]]);
                var lineTest = bOriBBoxD.Intersects(ref line);
                if (lineTest.HasValue)
                {
                    l = j;
                    lArray[j] = true;
                }
            }
            if (l == 0) return Vector3D.NegativeInfinity;
            
            var pArray = new Vector3D[l * 2];
            for (int i = 0, j = 0; i < lArray.Length; i++, j += 2)
            {
                if (lArray[i])
                {
                    pArray[j / 2] = physicsVerts[lines[j]];
                    pArray[j / 2 + 1] = physicsVerts[lines[j + 1]];
                }
            }
            return pArray.Length == 0 ? Vector3D.NegativeInfinity : BoundingSphereD.CreateFromPoints(pArray).Center;
        }

        private static int[] VertRangePartialCheck(Vector3D[] physicsVerts, int[] zone, Vector3D bWorldCenter)
        {
            double minValue1 = 9999999999999999999;
            double minValue2 = 9999999999999999999;
            double minValue3 = 9999999999999999999;


            var minNum1 = -2;
            var minNum2 = -2;
            var minNum3 = -2;

            for (int p = 0; p < zone.Length; p++)
            {
                var vert = physicsVerts[zone[p]];
                var test = Vector3D.DistanceSquared(vert, bWorldCenter);
                if (test < minValue3)
                {
                    if (test < minValue1)
                    {
                        minValue3 = minValue2;
                        minNum3 = minNum2;
                        minValue2 = minValue1;
                        minNum2 = minNum1;
                        minValue1 = test;
                        minNum1 = zone[p];
                    }
                    else if (test < minValue2)
                    {
                        minValue3 = minValue2;
                        minNum3 = minNum2;
                        minValue2 = test;
                        minNum2 = zone[p];
                    }
                    else
                    {
                        minValue3 = test;
                        minNum3 = zone[p];
                    }
                }
            }
            return new[] { minNum1, minNum2, minNum3 };
        }

        private static int[] VertRangeFullCheck(Vector3D[] physicsVerts, Vector3D bWorldCenter)
        {
            double minValue1 = 9999999999999999999;
            double minValue2 = 9999999999999999999;
            double minValue3 = 9999999999999999999;


            var minNum1 = -2;
            var minNum2 = -2;
            var minNum3 = -2;


            for (int p = 0; p < physicsVerts.Length; p++)
            {
                var vert = physicsVerts[p];

                var range = vert - bWorldCenter;
                var test =  (range.X * range.X + range.Y * range.Y + range.Z * range.Z);

                if (test < minValue3)
                {
                    if (test < minValue1)
                    {
                        minValue3 = minValue2;
                        minNum3 = minNum2;
                        minValue2 = minValue1;
                        minNum2 = minNum1;
                        minValue1 = test;
                        minNum1 = p;
                    }
                    else if (test < minValue2)
                    {
                        minValue3 = minValue2;
                        minNum3 = minNum2;
                        minValue2 = test;
                        minNum2 = p;
                    }
                    else
                    {
                        minValue3 = test;
                        minNum3 = p;
                    }
                }
            }
            return new [] { minNum1, minNum2, minNum3};
        }

        private static int RootRangeClosest(Vector3D[] roots, Vector3D bWorldCenter)
        {
            double minValue1 = 9999999999999999999;

            var minNum1 = -1;

            for (int r = 0; r < 12; r++)
            {
                var vert = roots[r];
                var test1 = Vector3D.DistanceSquared(vert, bWorldCenter);

                if (test1 < minValue1)
                {

                        minValue1 = test1;
                        minNum1 = r;
                }
            }
            return minNum1;
        }

        private static int[] RootRangeClosest3(Vector3D[] roots, Vector3D bWorldCenter)
        {
            double minValue1 = 9999999999999999999;
            double minValue2 = 9999999999999999999;
            double minValue3 = 9999999999999999999;

            var minNum1 = -1;
            var minNum2 = -1;
            var minNum3 = -1;

            for (int r = 0; r < roots.Length; r++)
            {
                var vert = roots[r];
                var test1 = Vector3D.DistanceSquared(vert, bWorldCenter);

                if (test1 < minValue3)
                {
                    if (test1 < minValue1)
                    {
                        minValue3 = minValue2;
                        minNum3 = minNum2;
                        minValue2 = minValue1;
                        minNum2 = minNum1;
                        minValue1 = test1;
                        minNum1 = r;
                    }
                    else if (test1 < minValue2)
                    {
                        minValue3 = minValue2;
                        minNum3 = minNum2;
                        minValue2 = test1;
                        minNum2 = r;
                    }
                    else
                    {
                        minValue3 = test1;
                        minNum3 = r;
                    }
                }
            }

            return new[] { minNum1, minNum2, minNum3 };
        }

        private double ContainmentField(IMyEntity breaching, IMyEntity field, Vector3D intersect)
        {
            //var direction = Vector3D.Normalize(grid.Center() - grid.Center);
            //Vector3D velocity = grid.Physics.LinearVelocity;
            //if (Vector3D.IsZero(velocity)) velocity += direction;
            //
            //Vector3D forceDir = Vector3D.Reflect(Vector3D.Normalize(velocity), direction);
            //grid.Physics.SetSpeeds(velocity * forceDir, grid.Physics.AngularVelocity);
            //var dist = Vector3D.Distance(grid.GetPosition(), websphere.Center);
            //
            //var d = grid.Physics.CenterOfMass - thingRepellingYou;
            //var v = d * repulsionVelocity / d.Length();
            //grid.Physics.AddForce((v - grid.Physics.LinearVelocity) * grid.Physics.Mass / MyEngineConstants.PHYSICS_STEP_SIZE_IN_SECONDS);

            /*
            // local velocity of dest
            var velTarget = field.Physics.GetVelocityAtPoint(breaching.Physics.CenterOfMassWorld);
            var distanceFromTargetCom = breaching.Physics.CenterOfMassWorld - field.Physics.CenterOfMassWorld;

            var accelLinear = field.Physics.LinearAcceleration;
            var omegaVector = field.Physics.AngularVelocity + field.Physics.AngularAcceleration * MyEngineConstants.PHYSICS_STEP_SIZE_IN_SECONDS;
            var omegaSquared = omegaVector.LengthSquared();
            // omega^2 * r == a
            var accelRotational = omegaSquared * -distanceFromTargetCom;
            var accelTarget = accelLinear + accelRotational;

            var velTargetNext = velTarget + accelTarget * MyEngineConstants.PHYSICS_STEP_SIZE_IN_SECONDS;
            var velModifyNext = breaching.Physics.LinearVelocity;// + modify.Physics.LinearAcceleration * MyEngineConstants.PHYSICS_STEP_SIZE_IN_SECONDS;

            var linearImpulse = breaching.Physics.Mass * (velTargetNext - velModifyNext);

            // Angular matching.
            // (dAA*dt + dAV) == (mAA*dt + mAV + tensorInverse*mAI)
            var avelModifyNext = breaching.Physics.AngularVelocity + breaching.Physics.AngularAcceleration * MyEngineConstants.PHYSICS_STEP_SIZE_IN_SECONDS;
            var angularDV = omegaVector - avelModifyNext;
            //var angularImpulse = Vector3.Zero;
            var angularImpulse = Vector3.TransformNormal(angularDV, breaching.Physics.RigidBody.InertiaTensor); //not accessible :/

            // based on the large grid, small ion thruster.
            const double wattsPerNewton = (3.36e6 / 288000);
            // based on the large grid gyro
            const double wattsPerNewtonMeter = (0.00003 / 3.36e7);
            // (W/N) * (N*s) + (W/(N*m))*(N*m*s) == W
            var powerCorrectionInJoules = (wattsPerNewton * linearImpulse.Length()) + (wattsPerNewtonMeter * angularImpulse.Length());
            breaching.Physics.AddForce(MyPhysicsForceType.APPLY_WORLD_IMPULSE_AND_WORLD_ANGULAR_IMPULSE, linearImpulse, breaching.Physics.CenterOfMassWorld, angularImpulse);
            if (recoil) field.Physics.AddForce(MyPhysicsForceType.APPLY_WORLD_IMPULSE_AND_WORLD_ANGULAR_IMPULSE, -linearImpulse, field.Physics.CenterOfMassWorld, -angularImpulse);

            return powerCorrectionInJoules * MyEngineConstants.PHYSICS_STEP_SIZE_IN_SECONDS;
            */

            // Calculate Power

            const double wattsPerNewton = (3.36e6 / 288000);
            var velTarget = field.Physics.GetVelocityAtPoint(breaching.Physics.CenterOfMassWorld);
            var accelLinear = field.Physics.LinearAcceleration;
            var velTargetNext = velTarget + accelLinear * MyEngineConstants.PHYSICS_STEP_SIZE_IN_SECONDS;
            var velModifyNext = breaching.Physics.LinearVelocity;
            var linearImpulse = breaching.Physics.Mass * (velTargetNext - velModifyNext);
            var powerCorrectionInJoules = wattsPerNewton * linearImpulse.Length();

            // ApplyImpulse
            //var contactPoint = ContactPoint(breaching);
            var contactPoint = intersect;

            //var transformInv = MatrixD.Invert(DetectionMatrix);
            //var transformInv = _detectionMatrixInv;
            //var normalMat = MatrixD.Transpose(transformInv);
            //var localNormal = Vector3D.Transform(contactPoint, transformInv);
            //var surfaceNormal = Vector3D.Normalize(Vector3D.TransformNormal(localNormal, normalMat));

            var bmass = -breaching.Physics.Mass;
            //var cpDist = Vector3D.Transform(contactPoint, _detectionMatrixInv).LengthSquared();
            //var expelForce = (bmass); /// Math.Pow(cpDist, 2);
            //if (expelForce < -9999000000f || bmass >= -67f) expelForce = -9999000000f;
            var expelForce = (bmass);// / (float)Math.Pow(cpDist, 4);


            var worldPosition = breaching.WorldMatrix.Translation;
            var worldDirection = contactPoint - worldPosition;

            if (_gridIsMobile) Block.CubeGrid.Physics.ApplyImpulse(Vector3D.Negate(worldDirection) * (expelForce / 10), contactPoint);
            else breaching.Physics.ApplyImpulse(worldDirection * (expelForce / 10), contactPoint);

            //breaching.Physics.ApplyImpulse(breaching.Physics.Mass * -0.050f * Vector3D.Dot(breaching.Physics.LinearVelocity, surfaceNormal) * surfaceNormal, contactPoint);
            //Log.Line($"cpDist:{cpDist} pow:{expelForce} bmass:{bmass} adjbmass{bmass / 50}");

            return powerCorrectionInJoules * MyEngineConstants.PHYSICS_STEP_SIZE_IN_SECONDS;
        }   

        private void SyncThreadedEnts()
        {
            try
            {

                if (Eject.Count > 0)
                    lock (Eject)
                    {
<<<<<<< HEAD
                        //foreach (var ent in Eject) ent.Key.SetPosition(Vector3D.Lerp(ent.Key.GetPosition(), ent.Value, 2d));
=======
                        foreach (var e in Eject)
                        {
                            e.Key.SetPosition(Vector3D.Lerp(e.Key.GetPosition(), e.Value, 1.01d));
                            e.Key.Physics.SetSpeeds(e.Key.Physics.LinearVelocity * -.1f, e.Key.Physics.AngularVelocity);
                        }
>>>>>>> 2698ffa6
                        Eject.Clear();
                    }

                if (DmgBlocks.Count > 0)
                {
                    lock (DmgBlocks)
                    {
                        foreach (var block in DmgBlocks) block.DoDamage(100f, MyDamageType.Fire, true, null, Block.EntityId);
                        DmgBlocks.Clear();
                    }
                }
            }
            catch (Exception ex) { Log.Line($"Exception in DamgeGrids: {ex}"); }
        }

        private void GridKillField()
        {
            try
            {
                var bigkillSphere = new BoundingSphereD(_detectionCenter, _range);
                var killList = MyAPIGateway.Entities.GetTopMostEntitiesInSphere(ref bigkillSphere);
                if (killList.Count == 0) return;
                MyAPIGateway.Parallel.ForEach(killList, killent =>
                {
                    var grid = killent as IMyCubeGrid;
                    if (grid == null || grid == Block.CubeGrid || !IsEnemy(killent) || Intersect(killent, false) == Vector3D.NegativeInfinity) return;

                    var contactPoint = ContactPointOutside(killent);
                    var cpDist = Vector3D.Transform(contactPoint, _detectionMatrixInv).LengthSquared();
                    //var worldPosition = killent.WorldVolume.Center;
                    //var worldDirection = contactPoint - worldPosition;
                    //var worldDirection = worldPosition - contactPoint;


                    var killSphere = new BoundingSphereD(contactPoint, 5f);
                    if (cpDist > 0.95f && _explode == false && _explodeCount == 0)
                    {
                        //Log.Line($"EXPLOSION! - dist:{cpDist}");
                        _explode = true;
                        MyVisualScriptLogicProvider.CreateExplosion(killSphere.Center, (float)killSphere.Radius, 20000);
                    }

                    if (!(cpDist <= 0.99)) return;
                    //Log.Line($"DoDamage - dist:{cpDist}");
                    var killBlocks = grid.GetBlocksInsideSphere(ref killSphere);
                    MyAPIGateway.Parallel.ForEach(killBlocks, block =>
                    {
                        block.DoDamage(99999f, MyDamageType.Fire, true, null, Block.EntityId);
                    });
                });

            }
            catch (Exception ex) { Log.Line($"Exception in GridKillField: {ex}"); }
        }

        #region Build inside HashSet
        private void InHashBuilder()
        {
            /*
            var insphere = new BoundingSphereD(_detectionCenter, _range - InOutSpace);
            var inList = MyAPIGateway.Entities.GetTopMostEntitiesInSphere(ref insphere);

            InHash.Clear();
            MyAPIGateway.Parallel.ForEach(inList, inent =>
            {
                if (!(inent is IMyCubeGrid) && (!(inent is IMyCharacter) || Intersect(inent, false) == Vector3D.NegativeInfinity)) return;
                lock (InHash)
                {
                    if (inent is IMyCubeGrid && IsEnemy(inent)) return;
                    InHash.Add(inent);
                }
            });
            */
        }
        #endregion

        #region Web and dispatch all intersecting entities
        private void QuickWebCheck()
        {
            //Log.Line($"begin quickweb {_enablePhysics} range {_range} - {_detectionCenter} - {Block.WorldVolume.Center}");
            var qWebsphere = new BoundingSphereD(_detectionCenter, _range);
            var qWebList = MyAPIGateway.Entities.GetTopMostEntitiesInSphere(ref qWebsphere);
            foreach (var webent in qWebList)
            {
                if (webent == null || webent is IMyFloatingObject || webent is IMyEngineerToolBase || webent == Block.CubeGrid || webent == _shield || webent is IMyCharacter) continue;
                if (Block.CubeGrid.Physics.IsStatic && webent is IMyVoxelBase) continue;
                //Log.Line($"{webent.DisplayName}");
                _enablePhysics = true;
                //if (_count == 0) Log.Line($"changed physics {_enablePhysics}");
                return;
            }
        }

        private void WebEntities()
        {
            var websphere = new BoundingSphereD(_detectionCenter, _range);
            var webList = MyAPIGateway.Entities.GetTopMostEntitiesInSphere(ref websphere);
            //MyAPIGateway.Parallel.ForEach(webList, webent =>
            foreach (var webent in webList)
            {
                if (webent == null || webent is IMyVoxelBase || webent is IMyFloatingObject || webent is IMyEngineerToolBase) return;
                if (webent is IMyMeteor  || webent.ToString().Contains("Missile") || webent.ToString().Contains("Torpedo"))
                {
                    if (Intersect(webent, true) != Vector3D.NegativeInfinity)
                    {
                        _absorb += Shotdmg;
                        Log.Line($"shotEffect: Shield absorbed {Shotdmg}MW of energy from {webent} in loop {_count}");
                        MyVisualScriptLogicProvider.CreateExplosion(webent.GetPosition(), 0, 0);
                        webent.Close();
                    }
                    return;
                }
                if (webent is IMyCharacter && (_count == 2 || _count == 17 || _count == 32 || _count == 47) && IsEnemy(webent) && Intersect(webent, true) != Vector3D.NegativeInfinity)
                {
                    Log.Line($"Enemy Player Intersected");
                }

                if (webent is IMyCharacter) return; //|| InHash.Contains(webent)) return;

                var grid = webent as IMyCubeGrid;
                if (grid != null && grid != Block.CubeGrid && IsEnemy(webent))
                {
                    var intersect = Intersect(grid, true);
                    if (intersect != Vector3D.NegativeInfinity)
                    {
                        ContainmentField(grid, Block.CubeGrid, intersect);
                    }
                    return;
                }
                //Log.Line($"webEffect unmatched {webent.GetFriendlyName()} {webent.Name} {webent.DisplayName} {webent.EntityId} {webent.Parent} {webent.Components}");
            }//);
        }
        #endregion

        #region player effects
        private void PlayerEffects()
        {
            var rnd = new Random();
            foreach (var playerent in InHash)
            {
                if (!(playerent is IMyCharacter)) continue;
                try
                {
                    var playerid = MyAPIGateway.Players.GetPlayerControllingEntity(playerent).IdentityId;
                    var relationship = Block.GetUserRelationToOwner(playerid);
                    if (relationship != MyRelationsBetweenPlayerAndBlock.Owner && relationship != MyRelationsBetweenPlayerAndBlock.FactionShare)
                    {
                        var character = playerent as IMyCharacter;

                        var npcname = character.ToString();
                        //Log.Line($"playerEffect: Enemy {character} detected at loop {Count} - relationship: {relationship}");
                        if (npcname.Equals("Space_Wolf"))
                        {
                            Log.Line($"playerEffect: Killing {character}");
                            character.Kill();
                            return;
                        }
                        if (character.EnabledDamping) character.SwitchDamping();
                        if (character.SuitEnergyLevel > 0.5f) MyVisualScriptLogicProvider.SetPlayersEnergyLevel(playerid, 0.49f);
                        if (character.EnabledThrusts)
                        {
                            _playertime++;
                            var explodeRollChance = rnd.Next(0 - _playertime, _playertime);
                            if (explodeRollChance > 666)
                            {
                                _playertime = 0;
                                var hydrogenId = MyCharacterOxygenComponent.HydrogenId;
                                var playerGasLevel = character.GetSuitGasFillLevel(hydrogenId);
                                if (playerGasLevel > 0.01f)
                                {
                                    character.Components.Get<MyCharacterOxygenComponent>().UpdateStoredGasLevel(ref hydrogenId, (playerGasLevel * -0.0001f) + .002f);
                                    MyVisualScriptLogicProvider.CreateExplosion(character.GetPosition(), 0, 0);
                                    character.DoDamage(50f, MyDamageType.Fire, true);
                                    var vel = character.Physics.LinearVelocity;
                                    if (vel == new Vector3D(0, 0, 0))
                                    {
                                        vel = MyUtils.GetRandomVector3Normalized();
                                    }
                                    var speedDir = Vector3D.Normalize(vel);
                                    var randomSpeed = rnd.Next(10, 20);
                                    var additionalSpeed = vel + speedDir * randomSpeed;
                                    character.Physics.LinearVelocity = additionalSpeed;
                                }
                            }
                        }
                    }
                }
                catch (Exception ex) { Log.Line($"Exception in playerEffects: {ex}"); }
            }
            _playerwebbed = false;
        }
        #endregion

        #region Cleanup
        public override void Close()
        {
            try
            {
                DefenseShieldsBase.Instance.Shields.RemoveAt(DefenseShieldsBase.Instance.Shields.IndexOf(this));
            }
            catch { }
            base.Close();
        }

        public override void MarkForClose()
        {
            try { }
            catch { }
            base.MarkForClose();
        }
        #endregion

        #region Settings
        public void UpdateSettings(DefenseShieldsModSettings newSettings)
        {
            ShieldVisable = newSettings.Enabled;
            Width = newSettings.Width;
            Height = newSettings.Height;
            Depth = newSettings.Depth;
        }

        public void SaveSettings()
        {
            if (DefenseShields.Storage == null)
                DefenseShields.Storage = new MyModStorageComponent();

            DefenseShields.Storage[DefenseShieldsBase.Instance.SETTINGS_GUID] = MyAPIGateway.Utilities.SerializeToXML(Settings);

            Log.Line("SaveSettings()");
        }

        private bool LoadSettings()
        {
            Log.Line("LoadSettings");

            if (DefenseShields.Storage == null)
                return false;

            string rawData;
            bool loadedSomething = false;

            if (DefenseShields.Storage.TryGetValue(DefenseShieldsBase.Instance.SETTINGS_GUID, out rawData))
            {
                DefenseShieldsModSettings loadedSettings = null;

                try
                {
                    loadedSettings = MyAPIGateway.Utilities.SerializeFromXML<DefenseShieldsModSettings>(rawData);
                }
                catch (Exception e)
                {
                    loadedSettings = null;
                    Log.Line($"Error loading settings!\n{e}");
                }

                if (loadedSettings != null)
                {
                    Settings = loadedSettings;
                    loadedSomething = true;
                }

                Log.Line($"  Loaded settings:\n{Settings.ToString()}");
            }

            return loadedSomething;
        }

        public bool ShieldVisable
        {
            get { return Settings.Enabled; }
            set
            {
                Settings.Enabled = value;
                RefreshControls(refeshCustomInfo: true);
            }
        }

        public float Width
        {
            get { return Settings.Width; }
            set
            {
                Settings.Width = (float)Math.Round(MathHelper.Clamp(value, MIN_SCALE, Math.Min(LargestGridLength, MAX_SCALE)), 3);
                needsMatrixUpdate = true;
            }
        }

        public float Height
        {
            get { return Settings.Height; }
            set
            {
                Settings.Height = (float)Math.Round(MathHelper.Clamp(value, MIN_SCALE, Math.Min(LargestGridLength, MAX_SCALE)), 3);
                needsMatrixUpdate = true;
            }
        }

        public float Depth
        {
            get { return Settings.Depth; }
            set
            {
                Settings.Depth = (float)Math.Round(MathHelper.Clamp(value, MIN_SCALE, Math.Min(LargestGridLength, MAX_SCALE)), 3);
                needsMatrixUpdate = true;
            }
        }

        private void RefreshControls(bool refreshRemoveButton = false, bool refeshCustomInfo = false)
        {
        }

        public void UseThisShip_Receiver(bool fix)
        {
            Log.Line($"UseThisShip_Receiver({fix})");

            //UseThisShip_Internal(fix);
        }
        #endregion

        #region Debug and Utils
        private int GetVertNum(Vector3D vec)
        {
            var pmatch = false;
            var pNum = -1;
            foreach (var pvert in _physicsOutside)
            {
                pNum++;
                if (vec == pvert) pmatch = true;
                if (pmatch) return pNum;
            }
            return pNum;
        }

        private void FindRoots()
        {
            for (int i = 0, j = 0; i < _physicsOutside.Length; i++, j++)
            {
                var vec = _physicsOutside[i];
                foreach (var magic in _rootVecs)
                {
                    for (int num = 0; num < 12; num++)
                    {
                        if (_count == 0 && vec == magic && _rootVecs[num] == vec) Log.Line($"Found root {num} at index: {i}");
                    }

                }
            }
        }


        private bool[] GetZonesContaingNum(Vector3D[] physicsVerts, int locateVertNum, int size, bool draw = false)
        {
            // 1 = p3SmallZones, 2 = p3MediumZones, 3 = p3LargeZones, 4 = p3LargestZones
            var root = _dataStructures.p0RootZones;
            var small = _dataStructures.p3SmallZones;
            var medium = _dataStructures.p3MediumZones;
            var zone = size == 1 ? small : medium;
            if (size == 0) zone = root;
            var zMatch = new bool[12];

            for (int i = 0; i < zone.Length; i++)
            {
                foreach (var vertNum in zone[i])
                {
                    if (vertNum == locateVertNum) zMatch[i] = true;
                }
            }
            if (draw)
            {
                var c = 0;
                var j = 0;
                foreach (var z in zMatch)
                {
                    if (z)
                    {
                        DrawNums(physicsVerts, zone[c]);
                    }
                    c++;
                }
            }

            return zMatch;
        }

        private int[] FindClosestZoneToVec(Vector3D locateVec, int size)
        {
            // 1 = p3SmallZones, 2 = p3MediumZones, 3 = p3LargeZones, 4 = p3LargestZones
            var root = _dataStructures.p0RootZones;
            var small = _dataStructures.p3SmallZones;
            var medium = _dataStructures.p3MediumZones;
            var zone = size == 1 ? small : medium;
            if (size == 0) zone = root;

            var zoneNum = -1;
            var tempNum = -1;
            var tempVec = Vector3D.Zero;
            double pNumDistance = 9999999999999999999;

            for (int i = 0; i < _physicsOutside.Length; i++)
            {
                var v = _physicsOutside[i];
                if (v != locateVec) continue;
                tempVec = v;
                tempNum = i;
            }
            var c = 0;
            foreach (int[] numArray in zone)
            {
                foreach (var vertNum in numArray)
                {
                    if (vertNum != tempNum) continue;
                    var distCheck = Vector3D.DistanceSquared(locateVec, tempVec);
                    if (!(distCheck < pNumDistance)) continue;
                    pNumDistance = distCheck;
                    zoneNum = c;
                }
                c++;
            }
            return zone[zoneNum];
        }

        private void DrawVertCollection(Vector3D collision, double radius, Color color, int lineWidth = 1)
        {
            var posMatCenterScaled = MatrixD.CreateTranslation(collision);
            var posMatScaler = MatrixD.Rescale(posMatCenterScaled, radius);
            var rangeGridResourceId = MyStringId.GetOrCompute("Build new");
            MySimpleObjectDraw.DrawTransparentSphere(ref posMatScaler, 1f, ref color, MySimpleObjectRasterizer.Solid, lineWidth, null, rangeGridResourceId, -1, -1);
        }

        private void DrawTriNumArray(Vector3D[] physicsVerts, int[] array)
        {
            var lineId = MyStringId.GetOrCompute("Square");
            var c = Color.Red.ToVector4();

            for (int i = 0; i < array.Length; i += 3)
            {
                var vn0 = array[i];
                var vn1 = array[i + 1];
                var vn2 = array[i + 2];

                var v0 = physicsVerts[vn0];
                var v1 = physicsVerts[vn1];
                var v2 = physicsVerts[vn2];

                MySimpleObjectDraw.DrawLine(v0, v1, lineId, ref c, 0.25f);
                MySimpleObjectDraw.DrawLine(v0, v2, lineId, ref c, 0.25f);
                MySimpleObjectDraw.DrawLine(v1, v2, lineId, ref c, 0.25f);

            }
        }

        private void DrawTriVertList(List<Vector3D> list)
        {
            var lineId = MyStringId.GetOrCompute("Square");
            var c = Color.DarkViolet.ToVector4();
            for (int i = 0; i < list.Count; i += 3)
            {
                var v0 = list[i];
                var v1 = list[i + 1];
                var v2 = list[i + 2];

                MySimpleObjectDraw.DrawLine(v0, v1, lineId, ref c, 0.25f);
                MySimpleObjectDraw.DrawLine(v0, v2, lineId, ref c, 0.25f);
                MySimpleObjectDraw.DrawLine(v1, v2, lineId, ref c, 0.25f);

            }
        }

        private void DrawLineNums(Vector3D[] physicsVerts, int[] lineArray, Color color)
        {
            var c = color.ToVector4();
            var lineId = MyStringId.GetOrCompute("Square");

            for (int i = 0; i < lineArray.Length; i += 2)
            {
                var v0 = physicsVerts[lineArray[i]];
                var v1 = physicsVerts[lineArray[i + 1]];
                MySimpleObjectDraw.DrawLine(v0, v1, lineId, ref c, 0.25f);
            }
        }

        private void DrawLineToNum(Vector3D[] physicsVerts, int num, Vector3D fromVec, Color color)
        {
            var c = color.ToVector4();
            var lineId = MyStringId.GetOrCompute("Square");

            var v0 = physicsVerts[num];
            var v1 = fromVec;
            MySimpleObjectDraw.DrawLine(v0, v1, lineId, ref c, 0.25f);
        }

        private void DrawLineToVec(Vector3D[] physicsVerts, Vector3D toVec, Vector3D fromVec, Color color)
        {
            var c = color.ToVector4();
            var lineId = MyStringId.GetOrCompute("Square");

            var v0 = toVec;
            var v1 = fromVec;
            MySimpleObjectDraw.DrawLine(v0, v1, lineId, ref c, 0.25f);
        }
        private void DrawRootVerts()
        {
            var i = 0;
            foreach (var root in _rootVecs)
            {
                var rootColor = _dataStructures.zoneColors[i];
                DrawVertCollection(root, 5, rootColor, 20);
                i++;
            }
        }

        private void DrawVerts(Vector3D[] list, Color color = default(Color))
        {
            var i = 0;
            foreach (var vec in list)
            {
                var rootColor = _dataStructures.zoneColors[i];
                if (vec == _rootVecs[i]) color = rootColor;
                DrawVertCollection(vec, 5, color, 8);
                i++;
            }
        }

        private void DrawNums(Vector3D[] physicsVerts, int[] list, Color color = default(Color))
        {
            foreach (var num in list)
            {
                var i = 0;
                foreach (var root in _rootVecs)
                {
                    var rootColor = _dataStructures.zoneColors[i];
                    if (physicsVerts[num] == root) color = rootColor;
                    i++;
                }
                DrawVertCollection(physicsVerts[num], 5, color, 8);
            }
        }

        private void DrawSingleNum(Vector3D[] physicsVerts, int num)
        {
            //Log.Line($"magic: {magic}");
            var c = Color.Black;
            DrawVertCollection(physicsVerts[num], 7, c, 20);
        }

        private void DrawSingleVec(Vector3D vec, float size, Color color)
        {
            DrawVertCollection(vec, size, color, 20);
        }

        public static BoundingSphereD CreateFromPointsList(List<Vector3D> points)
        {
            Vector3D current;
            Vector3D Vector3D_1 = current = points[0];
            Vector3D Vector3D_2 = current;
            Vector3D Vector3D_3 = current;
            Vector3D Vector3D_4 = current;
            Vector3D Vector3D_5 = current;
            Vector3D Vector3D_6 = current;
            foreach (Vector3D Vector3D_7 in points)
            {
                if (Vector3D_7.X < Vector3D_6.X)
                    Vector3D_6 = Vector3D_7;
                if (Vector3D_7.X > Vector3D_5.X)
                    Vector3D_5 = Vector3D_7;
                if (Vector3D_7.Y < Vector3D_4.Y)
                    Vector3D_4 = Vector3D_7;
                if (Vector3D_7.Y > Vector3D_3.Y)
                    Vector3D_3 = Vector3D_7;
                if (Vector3D_7.Z < Vector3D_2.Z)
                    Vector3D_2 = Vector3D_7;
                if (Vector3D_7.Z > Vector3D_1.Z)
                    Vector3D_1 = Vector3D_7;
            }
            double result1;
            Vector3D.Distance(ref Vector3D_5, ref Vector3D_6, out result1);
            double result2;
            Vector3D.Distance(ref Vector3D_3, ref Vector3D_4, out result2);
            double result3;
            Vector3D.Distance(ref Vector3D_1, ref Vector3D_2, out result3);
            Vector3D result4;
            double num1;
            if (result1 > result2)
            {
                if (result1 > result3)
                {
                    Vector3D.Lerp(ref Vector3D_5, ref Vector3D_6, 0.5f, out result4);
                    num1 = result1 * 0.5f;
                }
                else
                {
                    Vector3D.Lerp(ref Vector3D_1, ref Vector3D_2, 0.5f, out result4);
                    num1 = result3 * 0.5f;
                }
            }
            else if (result2 > result3)
            {
                Vector3D.Lerp(ref Vector3D_3, ref Vector3D_4, 0.5f, out result4);
                num1 = result2 * 0.5f;
            }
            else
            {
                Vector3D.Lerp(ref Vector3D_1, ref Vector3D_2, 0.5f, out result4);
                num1 = result3 * 0.5f;
            }
            foreach (Vector3D Vector3D_7 in points)
            {
                Vector3D Vector3D_8;
                Vector3D_8.X = Vector3D_7.X - result4.X;
                Vector3D_8.Y = Vector3D_7.Y - result4.Y;
                Vector3D_8.Z = Vector3D_7.Z - result4.Z;
                double num2 = Vector3D_8.Length();
                if (num2 > num1)
                {
                    num1 = ((num1 + num2) * 0.5);
                    result4 += (1.0 - num1 / num2) * Vector3D_8;
                }
            }
            BoundingSphereD boundingSphereD;
            boundingSphereD.Center = result4;
            boundingSphereD.Radius = num1;
            return boundingSphereD;
        }

        public void DrawBox(MyOrientedBoundingBoxD obb, Color color, bool shield, MatrixD matrix = default(MatrixD))
        {
            var box = new BoundingBoxD(-obb.HalfExtent, obb.HalfExtent);
            var wm = MatrixD.CreateFromTransformScale(obb.Orientation, obb.Center, Vector3D.One);
            //if (shield) wm = wm * _shieldGridMatrix;
            //else wm = wm * matrix;
            //wm = wm * Block.WorldMatrix;
            MySimpleObjectDraw.DrawTransparentBox(ref wm, ref box, ref color, MySimpleObjectRasterizer.Solid, 1);
        }

        public void DrawBox2(MyOrientedBoundingBoxD obb, Color color)
        {
            var box = new BoundingBoxD(-obb.HalfExtent, obb.HalfExtent);
            var wm = MatrixD.CreateFromTransformScale(obb.Orientation, obb.Center, Vector3D.One);
            wm = MatrixD.Rescale(_shieldShapeMatrix, 1f);
            MySimpleObjectDraw.DrawTransparentBox(ref wm, ref box, ref color, MySimpleObjectRasterizer.Solid, 1);
        }
        #endregion
    }
}<|MERGE_RESOLUTION|>--- conflicted
+++ resolved
@@ -212,8 +212,8 @@
                     if (_count == 0) _enablePhysics = false;
                     if (_enablePhysics == false) QuickWebCheck();
                     //if (Debug && _count == 0) _dsutil2.Sw.Start();
-                    //if (_enablePhysics) _preparePhysics = MyAPIGateway.Parallel.StartBackground(BuildPhysicsArrays);
-                    BuildPhysicsArrays();
+                    if (_enablePhysics) _preparePhysics = MyAPIGateway.Parallel.StartBackground(BuildPhysicsArrays);
+
                     if (_animInit)
                     {
                         if (_entityChanged) blockCam = new BoundingSphereD(Block.PositionComp.WorldVolume.Center, Block.WorldVolume.Radius);
@@ -221,20 +221,14 @@
                         {
                             BlockAnimationReset();
                         }
-                        //if (Distance(1000) && MyAPIGateway.Session.Camera.IsInFrustum(ref blockCam)) MyAPIGateway.Parallel.StartBackground(BlockAnimation);
-                    }
-                    //SyncThreadedEnts();
+                        if (Distance(1000) && MyAPIGateway.Session.Camera.IsInFrustum(ref blockCam)) MyAPIGateway.Parallel.StartBackground(BlockAnimation);
+                    }
+                    SyncThreadedEnts();
                     if (_playerwebbed && _enablePhysics) PlayerEffects();
-<<<<<<< HEAD
-                    //if (_preparePhysics.HasValue && !_preparePhysics.Value.IsComplete) _preparePhysics.Value.Wait();
-                    //if (Debug && _count == 0) _dsutil2.StopWatchReport("Physics Loop", -1);
-                    //if (_preparePhysics.HasValue && _preparePhysics.Value.IsComplete && _enablePhysics) MyAPIGateway.Parallel.StartBackground(WebEntities);
-=======
                     if (_preparePhysics.HasValue && !_preparePhysics.Value.IsComplete) _preparePhysics.Value.Wait();
                     if (_preparePhysics.HasValue && _preparePhysics.Value.IsComplete && _enablePhysics) MyAPIGateway.Parallel.StartBackground(WebEntities);
->>>>>>> 2698ffa6
-
-                    if (_enablePhysics) WebEntities();
+
+                    //if (_enablePhysics) WebEntities();
                     //if (_count == 0) DSUtils.StopWatchReport("main loop", -1);
                 }
                 if (Debug && _longLoop10) _dsutil1.StopWatchReport("Main loop", -1);
@@ -529,11 +523,10 @@
                 var sp = new BoundingSphereD(Entity.GetPosition(), _range);
                 var sphereOnCamera = MyAPIGateway.Session.Camera.IsInFrustum(ref sp);
                 //Log.Line($"ent: {this.Entity.EntityId} - changed?:{_entityChanged} - is onCam:{sphereOnCamera} - RenderID {renderId}");
-                //if (_prepareDraw.HasValue && !_prepareDraw.Value.IsComplete) _prepareDraw.Value.Wait();
-                //if (_prepareDraw.HasValue && _prepareDraw.Value.IsComplete && sphereOnCamera && Block.IsWorking) _icosphere.Draw(renderId);
-                //if (Block.IsWorking || drawShapeChanged) _prepareDraw = MyAPIGateway.Parallel.Start(() => PrepareSphere(drawShapeChanged, sphereOnCamera, enemy, lod, prevlod, impactPos, impactSize, shapeMatrix, shield));
-                PrepareSphere(drawShapeChanged, sphereOnCamera, enemy, lod, prevlod, impactPos, impactSize, shapeMatrix, shield);
-                _icosphere.Draw(renderId);
+                if (_prepareDraw.HasValue && !_prepareDraw.Value.IsComplete) _prepareDraw.Value.Wait();
+                if (_prepareDraw.HasValue && _prepareDraw.Value.IsComplete && sphereOnCamera && Block.IsWorking) _icosphere.Draw(renderId);
+                if (Block.IsWorking || drawShapeChanged) _prepareDraw = MyAPIGateway.Parallel.Start(() => PrepareSphere(drawShapeChanged, sphereOnCamera, enemy, lod, prevlod, impactPos, impactSize, shapeMatrix, shield));
+
             }
             catch (Exception ex) { Log.Line($"Exception in Entity Draw: {ex}"); }
         }
@@ -769,9 +762,7 @@
                 //var rootVerts = RootRangeClosest(_rootVecs, bWorldCenter);
                 //var zone = _dataStructures.p3ExtraLargeZones[rootVerts];
                 //var rangedVert3 = VertRangePartialCheck(_physicsOutside, zone, bWorldCenter);
-                if (_count == 0) _dsutil3.Sw.Start();
                 var rangedVert3 = VertRangeFullCheck(_physicsOutside, bWorldCenter);
-                if (_count == 0) _dsutil3.StopWatchReport("range check", -1 );
                 var closestFace0 = _dataStructures.p3VertTris[rangedVert3[0]];
                 var checkBackupFace1 = CheckFirstFace(closestFace0, rangedVert3[1]);
                 var closestFace1 = _dataStructures.p3VertTris[rangedVert3[1]];
@@ -1065,10 +1056,7 @@
             for (int p = 0; p < physicsVerts.Length; p++)
             {
                 var vert = physicsVerts[p];
-
-                var range = vert - bWorldCenter;
-                var test =  (range.X * range.X + range.Y * range.Y + range.Z * range.Z);
-
+                var test = Vector3D.DistanceSquared(vert, bWorldCenter);
                 if (test < minValue3)
                 {
                     if (test < minValue1)
@@ -1259,15 +1247,11 @@
                 if (Eject.Count > 0)
                     lock (Eject)
                     {
-<<<<<<< HEAD
-                        //foreach (var ent in Eject) ent.Key.SetPosition(Vector3D.Lerp(ent.Key.GetPosition(), ent.Value, 2d));
-=======
                         foreach (var e in Eject)
                         {
                             e.Key.SetPosition(Vector3D.Lerp(e.Key.GetPosition(), e.Value, 1.01d));
                             e.Key.Physics.SetSpeeds(e.Key.Physics.LinearVelocity * -.1f, e.Key.Physics.AngularVelocity);
                         }
->>>>>>> 2698ffa6
                         Eject.Clear();
                     }
 
@@ -1365,8 +1349,7 @@
         {
             var websphere = new BoundingSphereD(_detectionCenter, _range);
             var webList = MyAPIGateway.Entities.GetTopMostEntitiesInSphere(ref websphere);
-            //MyAPIGateway.Parallel.ForEach(webList, webent =>
-            foreach (var webent in webList)
+            MyAPIGateway.Parallel.ForEach(webList, webent =>
             {
                 if (webent == null || webent is IMyVoxelBase || webent is IMyFloatingObject || webent is IMyEngineerToolBase) return;
                 if (webent is IMyMeteor  || webent.ToString().Contains("Missile") || webent.ToString().Contains("Torpedo"))
@@ -1398,7 +1381,7 @@
                     return;
                 }
                 //Log.Line($"webEffect unmatched {webent.GetFriendlyName()} {webent.Name} {webent.DisplayName} {webent.EntityId} {webent.Parent} {webent.Components}");
-            }//);
+            });
         }
         #endregion
 
